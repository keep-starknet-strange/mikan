--- conflicted
+++ resolved
@@ -1,17 +1,6 @@
-<<<<<<< HEAD
-use crate::{blob::Blob, header::Header};
-use frieda::{
-    api::{commit, sample, verify},
-    Commitment, FriProof, FriedaError, SampleResult,
-};
-
-#[allow(dead_code)]
-#[derive(Clone, Debug)]
-pub struct Block {
-    /// Block Header
-=======
+use crate::address::Address;
 use eyre::Ok;
-use malachitebft_test::{Address, PrivateKey};
+use malachitebft_test::PrivateKey;
 use rand::{thread_rng, Rng};
 use rs_merkle::{algorithms::Sha256, Hasher, MerkleTree};
 
@@ -21,23 +10,12 @@
 #[derive(Debug)]
 pub struct Block {
     /// Block Header.
->>>>>>> 6bd79b13
     pub header: Header,
     /// list of blobs in this block.
     pub blobs: Vec<Blob>,
     /// Finality params of this block.
     /// Holds the list of validators that voted on this block.
     pub last_block_params: FinalityParams,
-}
-
-impl Default for Block {
-    fn default() -> Self {
-        Block {
-            header: Header::default(),
-            blobs: vec![],
-            da_commitment: commit(&[]).unwrap(),
-        }
-    }
 }
 
 #[allow(dead_code)]
@@ -117,17 +95,47 @@
 
 #[cfg(test)]
 mod tests {
-
+    use super::*;
+    use crate::height::Height;
     use crate::{header::HeaderBuilder, vote::Vote};
-
-    use super::*;
+    use malachitebft_core_types::{NilOrVal, Round, VoteType};
 
     #[test]
     fn mock_block_create() -> eyre::Result<()> {
         let proposer = mock_make_validator();
-        let vote_1 = Vote::new(mock_make_validator(), Vec::from("1234"), 2);
-        let vote_2 = Vote::new(mock_make_validator(), Vec::from("1234"), 2);
-        let vote_3 = Vote::new(mock_make_validator(), Vec::from("1234"), 2);
+        let vote_1 = Vote::new(
+            mock_make_validator(),
+            Vec::from("1234"),
+            2,
+            Height::new(2),
+            Round::new(0),
+            VoteType::Prevote,
+            proposer,
+            NilOrVal::Nil,
+            None,
+        );
+        let vote_2 = Vote::new(
+            mock_make_validator(),
+            Vec::from("1234"),
+            2,
+            Height::new(2),
+            Round::new(0),
+            VoteType::Prevote,
+            proposer,
+            NilOrVal::Nil,
+            None,
+        );
+        let vote_3 = Vote::new(
+            mock_make_validator(),
+            Vec::from("1234"),
+            2,
+            Height::new(2),
+            Round::new(0),
+            VoteType::Prevote,
+            proposer,
+            NilOrVal::Nil,
+            None,
+        );
 
         let parent_finality_hash_block_2 = FinalityParams::new(2, vec![vote_1, vote_2, vote_3]);
         let blobs = vec![mock_make_blobs(), mock_make_blobs()];
