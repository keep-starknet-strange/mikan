--- conflicted
+++ resolved
@@ -1,18 +1,13 @@
-<<<<<<< HEAD
-use crate::address::Address;
-=======
 use bincode::{Decode, Encode};
->>>>>>> 9d9263a7
 use eyre::Ok;
-use malachitebft_test::PrivateKey;
+use malachitebft_test::{Address, PrivateKey};
 use rand::{thread_rng, Rng};
 use rs_merkle::{algorithms::Sha256, Hasher, MerkleTree};
 use serde::{Deserialize, Serialize};
 
 use crate::{blob::Blob, error::BlockError, finality_params::FinalityParams, header::Header};
 
-#[allow(dead_code)]
-#[derive(Debug, Serialize, Deserialize, Encode, Decode)]
+#[derive(Debug, Encode, Decode)]
 pub struct Block {
     /// Block Header.
     pub header: Header,
@@ -23,7 +18,6 @@
     pub last_block_params: FinalityParams,
 }
 
-#[allow(dead_code)]
 impl Block {
     /// Create a new block
     pub fn new(header: Header, blobs: Vec<Blob>, last_block_params: FinalityParams) -> Self {
@@ -168,7 +162,7 @@
     println!("{:?}", sk.public_key());
     Address::from_public_key(&sk.public_key())
 }
-#[allow(dead_code)]
+
 pub fn mock_make_blobs() -> Blob {
     let mut rng = thread_rng();
 
