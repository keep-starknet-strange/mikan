<<<<<<< HEAD
use crate::address::Address;
use crate::context::TestContext;
use crate::height::Height;
use crate::value::ValueId;
use malachitebft_core_types::{NilOrVal, Round, SignedExtension, VoteType};

#[allow(dead_code)]
#[derive(Debug, Clone, Ord, PartialOrd, Eq, PartialEq)]
=======
use bincode::{Decode, Encode};
use malachitebft_test::Address;
use serde::{Deserialize, Serialize};

#[allow(dead_code)]
#[derive(Debug, Clone, Serialize, Deserialize, Encode, Decode)]
>>>>>>> 9d9263a7
pub struct Vote {
    #[bincode(with_serde)]
    pub validator: Address,
    pub signature: Vec<u8>,
    pub block: usize,
    pub height: Height,
    pub round: Round,
    pub typ: VoteType,
    pub validator_address: Address,
    pub value: NilOrVal<ValueId>,
    pub extension: Option<SignedExtension<TestContext>>,
}

#[allow(dead_code)]
impl Vote {
    #[allow(clippy::too_many_arguments)]
    pub fn new(
        validator: Address,
        sig: Vec<u8>,
        block: usize,
        height: Height,
        round: Round,
        typ: VoteType,
        validator_address: Address,
        value: NilOrVal<ValueId>,
        extension: Option<SignedExtension<TestContext>>,
    ) -> Self {
        Self {
            validator,
            signature: sig,
            block,
            height,
            round,
            typ,
            validator_address,
            value,
            extension,
        }
    }
}

impl malachitebft_core_types::Vote<TestContext> for Vote {
    fn height(&self) -> Height {
        self.height
    }

    fn round(&self) -> Round {
        self.round
    }

    fn value(&self) -> &NilOrVal<ValueId> {
        &self.value
    }

    fn take_value(self) -> NilOrVal<ValueId> {
        self.value
    }

    fn vote_type(&self) -> VoteType {
        self.typ
    }

    fn validator_address(&self) -> &Address {
        &self.validator_address
    }

    fn extension(&self) -> Option<&SignedExtension<TestContext>> {
        self.extension.as_ref()
    }

    fn take_extension(&mut self) -> Option<SignedExtension<TestContext>> {
        self.extension.take()
    }

    fn extend(self, extension: SignedExtension<TestContext>) -> Self {
        Self {
            extension: Some(extension),
            ..self
        }
    }
}<|MERGE_RESOLUTION|>--- conflicted
+++ resolved
@@ -1,22 +1,19 @@
-<<<<<<< HEAD
-use crate::address::Address;
 use crate::context::TestContext;
 use crate::height::Height;
 use crate::value::ValueId;
+use bincode::{
+    de::Decoder,
+    enc::Encoder,
+    error::{AllowedEnumVariants, DecodeError, EncodeError},
+    Decode, Encode,
+};
 use malachitebft_core_types::{NilOrVal, Round, SignedExtension, VoteType};
-
-#[allow(dead_code)]
-#[derive(Debug, Clone, Ord, PartialOrd, Eq, PartialEq)]
-=======
-use bincode::{Decode, Encode};
 use malachitebft_test::Address;
-use serde::{Deserialize, Serialize};
-
-#[allow(dead_code)]
-#[derive(Debug, Clone, Serialize, Deserialize, Encode, Decode)]
->>>>>>> 9d9263a7
+use serde::{Deserialize, Deserializer, Serialize, Serializer};
+use std::fmt;
+
+#[derive(Debug, Clone, PartialEq, Eq, Ord, PartialOrd)]
 pub struct Vote {
-    #[bincode(with_serde)]
     pub validator: Address,
     pub signature: Vec<u8>,
     pub block: usize,
@@ -28,7 +25,141 @@
     pub extension: Option<SignedExtension<TestContext>>,
 }
 
-#[allow(dead_code)]
+impl Serialize for Vote {
+    fn serialize<S>(&self, serializer: S) -> Result<S::Ok, S::Error>
+    where
+        S: Serializer,
+    {
+        use serde::ser::SerializeStruct;
+        let mut state = serializer.serialize_struct("Vote", 9)?;
+        state.serialize_field("validator", &self.validator)?;
+        state.serialize_field("signature", &self.signature)?;
+        state.serialize_field("block", &self.block)?;
+        state.serialize_field("height", &self.height)?;
+        state.serialize_field("round", &self.round.as_u32())?;
+        state.serialize_field("typ", &(self.typ as u8))?;
+        state.serialize_field("validator_address", &self.validator_address)?;
+        match &self.value {
+            NilOrVal::Nil => state.serialize_field("value", &("Nil", ()))?,
+            NilOrVal::Val(v) => state.serialize_field("value", &("Val", v))?,
+        }
+        state.serialize_field("extension", &Option::<()>::None)?;
+        state.end()
+    }
+}
+
+impl<'de> Deserialize<'de> for Vote {
+    fn deserialize<D>(deserializer: D) -> Result<Self, D::Error>
+    where
+        D: Deserializer<'de>,
+    {
+        #[derive(Deserialize)]
+        #[serde(field_identifier, rename_all = "snake_case")]
+        enum Field {
+            Validator,
+            Signature,
+            Block,
+            Height,
+            Round,
+            Typ,
+            ValidatorAddress,
+            Value,
+            Extension,
+        }
+
+        struct VoteVisitor;
+        impl<'de> serde::de::Visitor<'de> for VoteVisitor {
+            type Value = Vote;
+
+            fn expecting(&self, formatter: &mut fmt::Formatter) -> fmt::Result {
+                formatter.write_str("struct Vote")
+            }
+
+            fn visit_map<V>(self, mut map: V) -> Result<Vote, V::Error>
+            where
+                V: serde::de::MapAccess<'de>,
+            {
+                let mut validator = None;
+                let mut signature = None;
+                let mut block = None;
+                let mut height = None;
+                let mut round = None;
+                let mut typ = None;
+                let mut validator_address = None;
+                let mut value = None;
+                let mut extension: Option<SignedExtension<TestContext>> = None;
+
+                while let Some(key) = map.next_key()? {
+                    match key {
+                        Field::Validator => validator = Some(map.next_value()?),
+                        Field::Signature => signature = Some(map.next_value()?),
+                        Field::Block => block = Some(map.next_value()?),
+                        Field::Height => height = Some(map.next_value()?),
+                        Field::Round => {
+                            let round_val: u32 = map.next_value()?;
+                            round = Some(Round::new(round_val));
+                        }
+                        Field::Typ => {
+                            let typ_val: u8 = map.next_value()?;
+                            typ = Some(unsafe { std::mem::transmute(typ_val) });
+                        }
+                        Field::ValidatorAddress => validator_address = Some(map.next_value()?),
+                        Field::Value => {
+                            let (variant, val): (String, ValueId) = map.next_value()?;
+                            value = Some(match variant.as_str() {
+                                "Nil" => NilOrVal::Nil,
+                                "Val" => NilOrVal::Val(val),
+                                _ => return Err(serde::de::Error::custom("invalid variant")),
+                            });
+                        }
+                        Field::Extension => {
+                            let _: Option<()> = map.next_value()?;
+                            extension = None;
+                        }
+                    }
+                }
+
+                let validator =
+                    validator.ok_or_else(|| serde::de::Error::missing_field("validator"))?;
+                let signature =
+                    signature.ok_or_else(|| serde::de::Error::missing_field("signature"))?;
+                let block = block.ok_or_else(|| serde::de::Error::missing_field("block"))?;
+                let height = height.ok_or_else(|| serde::de::Error::missing_field("height"))?;
+                let round = round.ok_or_else(|| serde::de::Error::missing_field("round"))?;
+                let typ = typ.ok_or_else(|| serde::de::Error::missing_field("typ"))?;
+                let validator_address = validator_address
+                    .ok_or_else(|| serde::de::Error::missing_field("validator_address"))?;
+                let value = value.ok_or_else(|| serde::de::Error::missing_field("value"))?;
+
+                Ok(Vote {
+                    validator,
+                    signature,
+                    block,
+                    height,
+                    round,
+                    typ,
+                    validator_address,
+                    value,
+                    extension,
+                })
+            }
+        }
+
+        const FIELDS: &[&str] = &[
+            "validator",
+            "signature",
+            "block",
+            "height",
+            "round",
+            "typ",
+            "validator_address",
+            "value",
+            "extension",
+        ];
+        deserializer.deserialize_struct("Vote", FIELDS, VoteVisitor)
+    }
+}
+
 impl Vote {
     #[allow(clippy::too_many_arguments)]
     pub fn new(
@@ -95,4 +226,102 @@
             ..self
         }
     }
+}
+
+impl Encode for Vote {
+    fn encode<E: Encoder>(&self, encoder: &mut E) -> Result<(), EncodeError> {
+        self.validator.into_inner().encode(encoder)?;
+        self.signature.encode(encoder)?;
+        self.block.encode(encoder)?;
+        self.height.as_u64().encode(encoder)?;
+        self.round.as_u32().encode(encoder)?;
+
+        unsafe { std::mem::transmute::<VoteType, u8>(self.typ) }.encode(encoder)?;
+
+        self.validator_address.into_inner().encode(encoder)?;
+        match &self.value {
+            NilOrVal::Nil => None,
+            NilOrVal::Val(v) => Some(v.as_u64()),
+        }
+        .encode(encoder)?;
+        // Don't encode the extension field at all
+        Ok(())
+    }
+}
+
+impl<Context> Decode<Context> for Vote {
+    fn decode<D: Decoder<Context = Context>>(decoder: &mut D) -> Result<Self, DecodeError> {
+        let validator = Address::new(<[u8; 20]>::decode(decoder)?);
+
+        let signature = Vec::<u8>::decode(decoder)?;
+        let block = usize::decode(decoder)?;
+        let height = Height::new(u64::decode(decoder)?);
+        let round = match Option::<u32>::decode(decoder)? {
+            Some(val) => Round::new(val),
+            None => Round::Nil,
+        };
+
+        let typ = unsafe { std::mem::transmute::<u8, VoteType>(u8::decode(decoder)?) };
+
+        let validator_address = Address::new(<[u8; 20]>::decode(decoder)?);
+        let value = match Option::<u64>::decode(decoder)? {
+            Some(val) => NilOrVal::Val(ValueId::new(val)),
+            None => NilOrVal::Nil,
+        };
+
+        Ok(Vote {
+            validator,
+            signature,
+            block,
+            height,
+            round,
+            typ,
+            validator_address,
+            value,
+            extension: None,
+        })
+    }
+}
+
+#[cfg(test)]
+mod tests {
+    use super::*;
+    use malachitebft_core_types::VoteType;
+
+    fn create_test_vote() -> Vote {
+        Vote::new(
+            Address::new([1u8; 20]),
+            vec![2u8; 64],
+            1,
+            Height::new(100),
+            Round::new(2),
+            VoteType::Prevote,
+            Address::new([3u8; 20]),
+            NilOrVal::Nil,
+            None,
+        )
+    }
+
+    #[test]
+    fn test_vote_bincode_roundtrip() {
+        let vote = create_test_vote();
+        let config = bincode::config::standard();
+        let encoded = bincode::encode_to_vec(&vote, config).unwrap();
+        let (decoded, _): (Vote, _) = bincode::decode_from_slice(&encoded, config).unwrap();
+        assert_eq!(vote, decoded);
+    }
+
+    #[test]
+    fn test_vote_bincode_with_value() {
+        let mut vote = create_test_vote();
+        vote.value = NilOrVal::Val(ValueId::new(4));
+
+        let encoded = bincode::encode_to_vec(&vote, bincode::config::standard()).unwrap();
+        println!("Encoded bytes with value: {:?}", encoded);
+        let (decoded, _): (Vote, _) =
+            bincode::decode_from_slice(&encoded, bincode::config::standard()).unwrap();
+
+        assert_eq!(vote, decoded);
+        assert_eq!(vote.value, decoded.value);
+    }
 }