use crate::{error::BlockError, vote::Vote};
use bincode::{Decode, Encode};
use rs_merkle::{algorithms::Sha256, Hasher, MerkleTree};
<<<<<<< HEAD

#[derive(Debug)]
=======
use serde::{Deserialize, Serialize};
#[derive(Debug, Serialize, Deserialize, Encode, Decode)]
>>>>>>> 9d9263a7
pub struct FinalityParams {
    pub height: usize,
    /// list of validators that voted on this block.
    pub votes: Vec<Vote>,
}

#[allow(dead_code)]
impl FinalityParams {
    pub fn new(height: usize, votes: Vec<Vote>) -> Self {
        Self { height, votes }
    }

    /// Calculates the Merkle Tree Root of the `votes.signature` .
    /// the leaves are SHA256 hashes of the signatures in `FinalityParams.votes`.
    pub fn tree_root(&self) -> eyre::Result<Vec<u8>> {
        let leaves: Vec<[u8; 32]> = self
            .votes
            .iter()
            .map(|x| Sha256::hash(&x.signature))
            .collect();

        let merkle_tree = MerkleTree::<Sha256>::from_leaves(&leaves);

        Ok(merkle_tree
            .root()
            .map(Vec::from)
            .ok_or(BlockError::MerkleTreeError)?)
    }

    pub fn get_tree(&self) -> eyre::Result<MerkleTree<Sha256>> {
        let leaves: Vec<[u8; 32]> = self
            .votes
            .iter()
            .map(|x| Sha256::hash(&x.signature))
            .collect();

        let merkle_tree = MerkleTree::<Sha256>::from_leaves(&leaves);

        Ok(merkle_tree)
    }

    pub fn basic_validation(&self) -> eyre::Result<()> {
        if self.height == 0 {
            return Err(BlockError::InvalidBlockNumber(self.height).into());
        }

        for _vote in &self.votes {
            // TODO:Validate each signature belongs to the respective validator address i.e. ecdsa signature verification

            todo!()
        }

        Ok(())
    }
}

#[cfg(test)]
mod tests {
    use crate::height::Height;
    use crate::{block::mock_make_validator, vote::Vote};
    use malachitebft_core_types::{NilOrVal, Round, VoteType};

    use super::*;

    #[test]
    fn signature_merkle_tree_verification() {
        let proposer = mock_make_validator();
        let vote_1 = Vote::new(
            mock_make_validator(),
            Vec::from("1234"),
            2,
            Height::new(2),
            Round::new(0),
            VoteType::Prevote,
            proposer,
            NilOrVal::Nil,
            None,
        );
        let vote_2 = Vote::new(
            mock_make_validator(),
            Vec::from("5678"),
            2,
            Height::new(2),
            Round::new(0),
            VoteType::Prevote,
            proposer,
            NilOrVal::Nil,
            None,
        );
        let vote_3 = Vote::new(
            mock_make_validator(),
            Vec::from("9012"),
            2,
            Height::new(2),
            Round::new(0),
            VoteType::Prevote,
            proposer,
            NilOrVal::Nil,
            None,
        );
        let vote_4 = Vote::new(
            mock_make_validator(),
            Vec::from("3456"),
            2,
            Height::new(2),
            Round::new(0),
            VoteType::Prevote,
            proposer,
            NilOrVal::Nil,
            None,
        );

        let finality_param =
            FinalityParams::new(2, [vote_1, vote_2.clone(), vote_3, vote_4].to_vec());
        let tree = finality_param.get_tree().unwrap();

        let index = vec![1];
        let leaf_value_to_prove = vec![Sha256::hash(&vote_2.signature)];

        let merkle_proof = tree.proof(&index);
        let merkle_root = tree.root().unwrap();

        assert!(merkle_proof.verify(merkle_root, &index, &leaf_value_to_prove, 4));
    }
}<|MERGE_RESOLUTION|>--- conflicted
+++ resolved
@@ -1,20 +1,15 @@
 use crate::{error::BlockError, vote::Vote};
 use bincode::{Decode, Encode};
 use rs_merkle::{algorithms::Sha256, Hasher, MerkleTree};
-<<<<<<< HEAD
-
-#[derive(Debug)]
-=======
 use serde::{Deserialize, Serialize};
 #[derive(Debug, Serialize, Deserialize, Encode, Decode)]
->>>>>>> 9d9263a7
 pub struct FinalityParams {
     pub height: usize,
     /// list of validators that voted on this block.
+    #[bincode(with_serde)]
     pub votes: Vec<Vote>,
 }
 
-#[allow(dead_code)]
 impl FinalityParams {
     pub fn new(height: usize, votes: Vec<Vote>) -> Self {
         Self { height, votes }
