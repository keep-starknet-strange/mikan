--- conflicted
+++ resolved
@@ -1,15 +1,11 @@
+use crate::address::Address;
 use frieda::{api::verify, commit::Commitment, proof::Proof};
-use malachitebft_test::Address;
 use sha3::{Digest, Sha3_256};
 
-<<<<<<< HEAD
-#[derive(Clone, Debug, Default, Serialize, Deserialize)]
-=======
 use crate::{block::mock_make_validator, error::BlockError};
 
 #[allow(clippy::too_many_arguments, dead_code)]
 #[derive(Debug)]
->>>>>>> 6bd79b13
 pub struct Header {
     pub block_number: usize,
     pub timestamp: usize,
@@ -59,9 +55,6 @@
         header
     }
 
-<<<<<<< HEAD
-    /// Compute block hash
-=======
     pub fn default() -> Self {
         Self {
             block_number: 0,
@@ -89,7 +82,6 @@
     }
 
     ///Compute block hash
->>>>>>> 6bd79b13
     pub fn compute_block_hash(&self) -> Vec<u8> {
         let mut hasher = Sha3_256::new();
 
