--- conflicted
+++ resolved
@@ -29,12 +29,8 @@
 color-eyre = "0.6"
 config = { version = "0.15", features = ["toml"], default-features = false }
 eyre = "0.6"
-<<<<<<< HEAD
-itertools = "0.14.0"
-=======
 hex = "0.4.3"
 itertools = "0.13"
->>>>>>> 6bd79b13
 prost = "0.13"
 rand = { version = "0.8.5", features = ["std_rng"] }
 rand_core = "0.6.4"
@@ -47,12 +43,7 @@
 tokio = "1.43.0"
 toml = "0.8.19"
 tracing = "0.1.41"
-<<<<<<< HEAD
-libp2p-yamux = "0.47.0"
-yamux = "0.12.1"
-=======
 rs_merkle = "1.5.0"
 
 [workspace.lints.clippy]
-too_many_arguments = "allow"
->>>>>>> 6bd79b13
+too_many_arguments = "allow"